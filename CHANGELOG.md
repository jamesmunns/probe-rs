--- conflicted
+++ resolved
@@ -27,11 +27,8 @@
 - Debugger: Add support for DAP Requests (ReadMemory, WriteMemory, Evaluate & SetVariable) (#1035)
 - Debugger: Add support for DAP Requests (Disassemble & SetInstructionBreakpoints) (#1049)
 - Debugger: Add support for stepping at 'statement' level, plus 'step in', 'step out' (#1056)
-<<<<<<< HEAD
 - Debugger: Add support for navigating and monitoring SVD Peripheral Registers. (#1072)
-=======
 - Added GD32F3x0 series support (#1079)
->>>>>>> ae318f0d
 
 ### Changed
 
