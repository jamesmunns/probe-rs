# Changelog

The format is based on [Keep a Changelog](https://keepachangelog.com/en/1.0.0/)
and this project adheres to [Semantic Versioning](https://semver.org/spec/v2.0.0.html).

## [Unreleased]

### Added

- Added PartialEq Trait to the struct DebugProbeInfo. (#1173)
- Added support for configuring trace data destinations (#1177)
  - Tracing on M4 architectures utilize the TPIU for all hardware tracing (#1182)
- ITM tracing can now be completed using the probe-rs CLI (#1180)
- Added support for MIMXRT10xx targets (#1174)
<<<<<<< HEAD
- Added support for in-line (column specific) breakpoints where multiple statements (potential breakpoints) are on the same line of source code. (#1156)
=======
- Added support for MSP432P4XX targets (#1201)
>>>>>>> 8e875a22

### Changed

- SWV vendor configuration has been refactored into sequences and trace functions have been renamed:
  - `Session::setup_swv` has been renamed to `Session::setup_tracing`
  - `Session::read_swo` has been renamed to `Session::read_trace_data`

### Fixed

- (#350) Flashing and debugging on STM32 chips using WFI instructions should now be stable (fixed in #1177)
- Debug: Improve logic for halt locations used by breakpoints and stepping. (#1156)
- Debug: Some in-scope variables are excluded from stack_trace. (#1156)
- Fixed rtthost --scan-region to properly support memory range scannig. (#1192)

## [0.13.0]

### Added

- Added an option to disable use of double-buffering when downloading flash (#1030, #883)
- rtt::ChannelMode implements additional traits: Clone, Copy, serde's Serialize and Deserialize
- Added a permissions system that allows the user to specify if a full chip erase is allowed (#918)
- Added debug sequence for the nRF5340 that turns on the network core can unlock both cores by erasing them if that is permitted (#918)
- Support for core registers `msp`, `psp` and `extra`, extra containing:
  - Bits[31:24] CONTROL.
  - Bits[23:16] FAULTMASK.
  - Bits[15:8] BASEPRI.
  - Bits[7:0] PRIMASK.
- Debug port start sequence for LPC55S16. (#944)
- Added a command to print the list of all supported chips. (#946)
- Added a command to print info about a chip, such as RAM and the number of cores. (#946)
- ARM:`Session::swo_reader` that returns a wrapping implementation of `std::io::Read` around `Session::read_swo`. (#916)
- Added CortexM23 to Armv8m mapping for `target-gen`. (#966)
- Added get_target_voltage to the Probe struct to access the inner DebugProbe method. (#991)
- Debugger: Added support for showing multiple inlined functions in backtrace. (#1002)
- Debugger: Add support LocLists (attribute value of DW_AT_location) (#1025)
- Debugger: Add support for DAP Requests (ReadMemory, WriteMemory, Evaluate & SetVariable) (#1035)
- Debugger: Add support for DAP Requests (Disassemble & SetInstructionBreakpoints) (#1049)
- Debugger: Add support for stepping at 'statement' level, plus 'step in', 'step out' (#1056)
- Debugger: Add support for navigating and monitoring SVD Peripheral Registers. (#1072)
- Added GD32F3x0 series support (#1079)
- Added support for connecting to ARM devices via JTAG to the JLink probe
- Added preliminary support for ARM v7-A cores
- Added preliminary support for ARM v8-A cores
- CLI Debugger: Added 8-bit read / write memory commands
- Added Arm Serial-Wire-View (SWV) support for more targets (e.g. STM32H7 families) (#1117)
  - Support added for trace funnels and SWO peripherals
  - Added custom sequencing for STM32H7 parts to configure debug system components on attach
- Added support for ARMv8-A cores running in 64-bit mode (#1120)
- Added FPU register reading support for cortex-m cores
- Added support for Huada Semiconductor HC32F005 MCUs.
- Added FPU register support for Cortex-A cores (#1154)
- GDB now reports the core name in `info threads` (#1158)
- Added a recover sequence for the nRF9160

### Changed

- ARM reset sequence now retries failed reads of DHCSR, fixes >500kHz SWD for ATSAMD21.
- Chip names are now matched treating an 'x' as a wildcard. (#964)
- GDB server is now available as a subcommand in the probe-rs-cli, not as a separate binary in the `gdb-server` package anymore . (#972)
- `probe_rs::debug` and `probe-rs-debugger` changes/cleanup to the internals (#1013)
  - Removed StackFrameIterator and incorporated its logic into DebugInfo::unwind()
  - StackFrame now has VariableCache entries for locals, statics and registers
  - Modify DebugSession and CoreData to handle multiple cores.
  - Modify Variable::parent_key to be Option<i64> and use None rather than 0 values to control logic.
  - Use the updated StackFrame, and new VariableNodeType to facilitate 'lazy' loading of variables during stack trace operations. VSCode and MS DAP will request one 'level' of variables at a time, and there is no need to resolve and cache variable data unless the user is going to view/use it.
  - Improved `Variable` value formatting for complex variable types.
- Updated STM32H7 series yaml to support newly released chips. (#1011)
- Debugger: Removed the CLI mode, in favour of `probe-rs-cli` which has richer functionality. (#1041)
- Renamed `Probe::speed` to `Probe::speed_khz`.
- Debugger: Changes to DAP Client `launch.json` to prepare for WIP multi-core support. (#1072)
- `ram_download` example now uses clap syntax.
- Refactored `probe-rs/src/debug/mod.rs` into several smaller files. (#1082)
- Update STM32L4 series yaml from Keil.STM32L4xx_DFP.2.5.0. (#1086)
- Debugger: SVD uses new `expand` feature of `svd-parser` crate to expand arrays and clusters. (#1090)
- Updated cmsis-pack dependency to version 0.6.0. (#1089)
- Updated all parameters and fields that refer to memory addresses from u32 to u64 in preparation for 64-bit target support. (#1115)
- Updated `Core::read_core_reg` and `Core::write_core_reg` to work with both 32 and 64-bit values (#1119)
- Renamed `core::CoreRegisterAddress` to `core::RegisterId`, and `core::CoreRegister` to `core::MemoryMappedRegister`. (#1121)
- Updated gdb-server to use gdbstub internally (#1125)
- gdb-server now uses all cores on a target (#1125)
- gdb-server now supports floating point registers (#1133)

### Fixed

- Fixed a panic when cmsisdap probes return more transfers than requested (#922, #923)
- `probe-rs-debugger` Various fixes in PR. (#895)
  - Fix stack overflow when unwinding circular references in data structures. (#894)
  - Reworked the stack unwind in `StackFrameIterator::new()` and `StackFrameIterator::next()`
    - More reliable backtrace and register values for previous frames in the stack.
    - Lazy (on demand) load of &lt;statics&gt; variables to avoid overhead during debugging.
    - More accurate breakpoint handling from VSCode extension.
    - Virtual frames for `inlined` functions, that can step back to the call site.
  - A fix to adapt to Rust 2021 encoding of Dwarf `DW_AT_discr_value` tags for variants.
  - Updated MS DAP Protocol to 1.51.1.
  - Adapt to `defmt` 0.3 'Rzcobs' encoding to fix [VSCode #26](https://github.com/probe-rs/vscode/issues/26).
  - Support the new `defmt` 0.3 `DEFMT_LOG` environment variable.
  - Requires `probe-rs/vscode` [PR #27](https://github.com/probe-rs/vscode/pull/27)
  - Debugger: Improved RTT reliability between debug adapter and VSCode (#1035)
  - Fixed missing `derive` feature for examples using `clap`.
  - Increase SWD wait timeout (#994)
  - Debugger: Fix `Source` breakpoints only worked for a single source file. (#1098)
  - Debugger: Fix assumptions for ARM cores
  - GDB: Fix assumptions for ARM cores
- Fixed access to Arm CoreSight components being completed through the wrong AP (#1114)
- Debug: Additions to complete RISC-V and 64-bit support. (#1129)
  - probe_rs::debug::Registers uses new `core::RegisterId` and `core::RegisterValue` for consistent register handling.
  - RISC-V `Disassembly` works correctly for 'compressed' (RV32C isa variants) instruction sets.
  - RISC-V stack unwind improvements (stack frames and registers work, variables do not resolve correctly.)
- Fixed a possible endless recursion in the J-Link code, when no chip is connected. (#1123)
- Fixed an issue with ARMv7-a/v8-a where some register values might be corrupted. (#1131)
- Fixed an issue where `probe-rs-cli`'s debug console didn't detect if the core is halted (#1131)
- Fix GDB interface to require a Mutex to enable multi-threaded usage (#1144)
- Debug: RISC-V improvements (#1147).
  - Fix: Variable values now resolve correctly. This fix also fixes variables when using the rustc flag `-Cforce-frame-pointers=off` on ARM.
  - Fix: Allow unwinding past frames with no debug information (See Issue [#896](https://github.com/probe-rs/probe-rs/issues/896))
  - Fix: Using `restart` request from VSCode now works for both states of `halt_after_rest`.
  - Partial Fix: Set breakpoints and step on RISC-V. Breakpoints work but stepping only works for some breakpoints. This will be addressed in a future PR.
- Fix nrf9160 target file so it can erase UICR section (#1151)
- Fix connect under reset for CMSIS-DAP probes(#1159)
- Fix double default algorithms for the stm32f7x line with 1MB flash (#1171)

## [0.12.0]

- Added support for `chip-erase` flag under the `probe-rs-cli download` command. (#898)
- Added support for `disable-progressbars` flag under the `probe-rs-cli download` command. (#898)
- Fixed bug in `FlashLoader` not emitting `ProgressEvent::FinishedErasing` when using `do_chip_erase`. (#898)

### Added

- Added initial multicore support. (#565)
- probe-rs-cli-util: added common option structures and logic pertaining to probes and target attachment from cargo-flash. (#723)
- probe-rs-cli-util: escape hatch via `--` for extra cargo options not declared by `common_options::CargoOptions`.
- Added SWDv2 multidrop support for multi-DP chips. (#720)
- Added The possibility to use `--connect-under-reset` for the `probe-rs-cli info` command. (#775)
- Added support for flashing `bin` format binaries with the `probe-rs-cli download` command. (#774)
- Improved number parsing on all the `probe-rs-cli` commands. They now all accept normal (`01234`), hex (`0x1234`), octal (`0o1234`) and binary (`0b1`) formats. (#774)
- Added progress bars to the probe-rs-cli download command. (#776)
- Improve reliability of communication with the RISC-V debug module by recovering from busy errors in batch operations. (#802)
- Added optional ability to load fixed address flashing algorithms (non PIC). (#822)
- Added target definition validation to make handling inside probe-rs easier by making some basic assumptions about the validity of the used `ChipFamily` without always checking again. (#848)
- Added support for the built in JTAG on the ESP32C3 and other ESP32 devices (#863).
- Added name field to memory regions. (#864)
- debugger: Show progress notification while device is being flashed. (#871, #884)
- Add optional ability to load fixed address flashing algorithms (non PIC). (#822)
- Added `probe-rs-cli run` command, to flash and run a binary showing RTT output.
- Added a new USB VID for ST-Link V3 without Mass Storage. (#1070)

### Removed

- probe-rs-cli-util: unused module `argument_handling`. (#760)

### Changed

- Enabled the generation of global timestamps and exception traces for ARM targets on `Session::setup_swv`.
- Changed to `hidraw` for HID access on Linux. This should allow access to HID-based probes without udev rules (#737).
- Support batching of FTDI commands and use it for RISC-V (#717)
- Include the chip string for `NoRamDefined` in its error message
- Improved handling of errors in CMSIS-DAP commands (#745).
- Implemented RTT (String, BinaryLE, and Defmt) in `probe-rs-debugger` (#688).
- `probe-rs-debugger` will use the VSCode Client `launch.json` configuration to set RUST_LOG levels and send output to the VSCode Debug Console (#688).
- Bumped dependencies `bitvec 0.19.4`to `bitvec 0.22`, `nom 6.0.0` to `nom 7.0.0-alpha1`. (#756)
- `DebugProbeError::CommandNotSupportedByProbe` now holds a name string of the unsupported command.
- Target YAMLs: Renamed `core.type` values from `M0, M4, etc` to `armv6m`, `armv7m`, `armv8m`.
- Breaking API: Modify `probe-rs-rtt` interfaces to use `probe_rs::Core` rather than `Arc<Mutex<probe_rs::Session>>`.
- An opaque object is returned to represent a compiled artifact. This allows extra information to be provided
  in future without a breaking change (#795).
- Information on whether a rebuild was necessary is included in the artefact (nothing changed if
  `fresh == true`) (#795).
- `Debug` was reimplemented on `Session` (#795).
- Target YAMLs: Changed `flash_algorithms` from a map to an array. (#813)
- Reject ambiguous chip selection.
- Prefer using `read` over `read_8` for better performance and compatibility. (#829)
- Increased default RTT Timeout (retry waiting for RTT Control Block initialization) to 1000ms in `probe-rs-debugger`. (#847)
- Improved when RTT is initialized/retried, and removed `rtt_timeout` from recognized options of `probe-rs-debugger`. (#850)
- Refactor `probe-rs-debugger` code as per `launch` vs. `attach` changes documented in [VS Code extension PR # 12](https://github.com/probe-rs/vscode/pull/12) (#854)
- Breaking change: `probe-rs-debugger` and the associated [VSCode extension PR #21](https://github.com/probe-rs/vscode/pull/21) now uses camelCase for all `launch.json` properties (#885)
- Publicly export `core::RegisterFile` type.
- The trait surface for DAP/AP/DP access was cleaned up and more clarity around the access level of the API was added by properly putting `Raw` or not in the name.
- `target-gen` now deduplicates flash algorithms when generating target files. (#1010)

### Fixed

- Detect proper USB HID interface to use for CMSIS-DAP v1 probes. Without this, CMSIS-DAP probes with multiple HID interfaces, e.g. MCUlink, were not working properly on MacOS (#722).
- When reading from a HID device, check number of bytes returned to detect USB HID timeouts.
- Fix connecting to EDBG and similar probes on MacOS (#681, #721)
- Fixed incorrect flash range in `fe310` causing flashing to fail (#732).
- Multiple default algorithims would silently select the first, now errors intead (#744).
- Fixed STM32WL targets getting a HardFault when flashing binaries larger than 64K (#762).
- Use a more reliable JTAG IR length detection when there's only a single target in the chain. Fixes an issue with the esp32c3. (#796, #823).
- Replaced `unreachable!` induced panic with logic to fix `probe-rs-debugger` failures. (#847)
- Fixed logic errors and timing of RTT initialization in `probe-rs-debugger`. (#847)
- Debugger: Do not crash the CLI when pressing enter without a command. (#875)
- Fixed panic in CLI debugger when using a command without arguments. (#873)
- Debugger: Reduce panics caused by `unwrap()` usage. (#886)
- probe-rs: When unwinding, detect if the program counter does not change anymore and stop. (#893)

### Target Support

- Added LPC5516 targets. (#853)
- Added LPC552x and LPC55S2x targets. (#742)
- Added SAM3U targets. (#833)
- Added RP2040 target (Raspberry Pi Pico). (#720)
- Added STM32WL55JCIx target. (#835)
- Add esp32.yaml with esp32c3 variant. (#846)
- Added STM32U5 series target.
- Added all RAM regions to most STM32H7 parts. (#864)

## [0.11.0]

### Added

- Support for the `HNONSEC` bit in memory access. This now allows secure access on chips which support TrustZone (#465).
- Support for RISC-V chips which use the System Bus Access method for memory access when debugging (#527).
- Support for double buffering in the flash loader, which increased flashing speed (#107).
- Determine location of debug components by parsing ROM table (#431).
- Support for "flashing" data to RAM in the flash loader (#480).
- Added FTDI C232HM-DDHSL-0 to comaptible USB list for FTDI backend (#485).
- Added `--list-probes` and `-n`option to built-in GDB server binary (#486).
- Added RISC-V support to GDB server (#493).
- Added `Session::target()` to access the target of a session (#497).
- Support for target description in the GDB server (#498).
- Support for register write commands in the GDB server (#510).
- Added `get_target_voltage()` function to `DebugProbe`, which can be used to read the target voltage if the probe supports it (#533).
- Added `do_chip_erase` flag to `DownloadOptions`, to allow using chip erase when flashing (#537).
- RISC-V: Support for memory access using system bus (#527).
- Added a generic `read` function, which can be used for memory access with maximum speed, regardless of access width (#633).
- Added an option to skip erasing the flash before programming (#628).
- Added a new debugger for VS Code, using the [Debug Adapter Protocol](https://microsoft.github.io/debug-adapter-protocol/specification). The debugger can be found in the `probe-rs-debugger` crate (#620).
- Additional datatype support for the debugger, plus easier to read display values (#631)
- Added support for raw DAP register reads and writes, using `RawDpAccess`, `RawApAccess` trait (#669, #689, #700).
- Added support for verify after flashing. (#671).
- Handle inlined functions when getting a stack trace (#678).
- Added 'Statics' (static variables) to the stackframe scopes. These are now visible in VSCode between 'Locals' and 'Registers'. This includes some additional datatypes and DWARF expression evaluation capabilities. (#683)
- Added a function to mass erase all memory. (#672).
- Handle Cortex `LOCKUP` status during debugging (#707)

### Target Support

- Added EEPROM region flashing support for STM32L071KBTx (#589).
- Added support for Microchip/Atmel SAM4 (#590).
- Added support for Microchip SAME5x and SAME70 (#596).
- Added support for Microchip SAMD10 (#597).
- Added support for Microchip SAMD11 (#444).
- Fixed support for STM32WB55 (#466).
- Updated target description for LPC55S69 to newest version (#481).
- Use pyocd flash algorithm for NRF52 (#492).
- Added support for flashing NRF52 UICR (#500).
- Updated target description for SAMD21 (#542).
- Support flashes bigger than 128 kBytes on STM32l4xx (#547).
- Added support for LPC546xx (#560).
- Added support for SiLabs EFR32 targets (#566, #567).
- Added support for flashing Intel hex files using `probe-rs-cli` (#618).
- Updated target description for NRF91 (#619).
- Added a RAM benchmark script (#514).
- Initial support for batched commands for J-Link (#515).
- Added support for the STM32F2 family (#675).
- Added support for FE310-G002 (HiFive1 Rev. B).
- Added flash algorithm for GD32VF1 family (#830).

### Changed

- Renamed `MemoryRegion::Flash` to `MemoryRegion::Nvm` (#482).
- Renamed `FlashInfo` to `NvmInfo`
- Renamed `FlashRegion` to `NvmRegion` and its `flash_info()` method to `nvm_info()`
- Renamed `FlashError::NoSuitableFlash` to `FlashError::NoSuitableNvm`
- The `into_arm_interface` and `into_RISC-V_interface` functions are replaced by the `try_into_arm_interface` and
  `try_into_RISC-V_interface` functions, which return the `Probe` struct in the case of an error. This improves the
  auto detection process (#524).
- Improved SWD protocol handling for J-Link (#443, #539, #619).
- Improved error handling for batched CMSIS-DAP commands (#445).
- Use sticky overrun behaviour for improved J-Link performance (#450).
- Better error handling for flashing (#451).
- gdb-server: Halt the chip when attaching (#461).
- Better error messages in the ram_download example (#464).
- Cache value of CSW register to reduce number of SWD transfers (#471).
- Use `erased_byte_value` from target description as default value in the flash loader (#475).
- Added retry functionality for CMSIS-DAP probes (#462).
- RISC-V: Use abstract commands for CSR access for improved speed (#487).
- The `download_file` and `download_file_with_options` functions now accept `AsRef<Path>` instead of `&Path`to be more convenient to use (#545, #579).
- Use `itm-decode` to decode ITM packets instead of built-in decoder (#564).
- Flash API Improvements: Data is now owned by the `FlashLoader`and `FlashBuilder` structs to simply the API, and the `FlashLoader::commit()` accepts the `DownloadOptions` struct instead of bool flags (#605).
- Improve internal tracking of core status (#629).
- Rework SWD sequence in J-Link (#513).
- Print ST-Link version in name (#516).
- Improve argument parsing in debugger, add speed option to probe-rs-cli (#523).
- `probe_rs::flashing::DownloadOptions` is now marked `non_exhaustive`, to make it easier to add additional flags in the future.
- Replace `lazy_static` with `once_cell::sync::Lazy` (#685).
- Use new `SendError` instead of `anyhow::Error` in `cmsisdap` module (#687).

### Fixed

- Fixed `M33` breakpoints (#543).
- Fixed a bug where ST-Link v3 is not able to read 8 bit data chunks with more than 255 bytes. Currently we set the chunking to 128 bytes. This might be a bug in the ST-Link v3 firmware and might change in the future (#553, #609).
- Errors occuring while trying to open J-Link probes do not prevent other probes from working anymore (#401).
- CMSIS-DAPv1 probes with a HID report size different than 64 bytes are now supported (fixes #282).
- CMSIS-DAPv2 devices are now drained when attaching (fixes #424).
- Improved SWO speed on CMSIS-DAPv2 (fix #448).
- Session auto attach does no longer panic when no probes are connected (#442).
- probe-rs-cli: Halt core before printing backtrace (#447).
- gdb-server: Ensure registers are only read when core is halted (#455).
- Fixed loading Hex files using the flash loader (#472).
- Fixed off-by-one errors when flashing chip with contiguous memory ranges (#574).
- Ensure only ELF segments with type `PT_LOAD` are flashed (#582).
- Fixed overflow in hex file loading, and ensure addresses are calculated correctly (#604).
- RISC-V: Fixed scanning for harts (#610).
- RISC-V: Fixed abstract command handling (#611).
- Fixed a bus congestion issue where the chip is polled too often, leading to problems while flashing (#613).
- The breakpoint address is now verified to ensure a breakpoint at the given address is actually possible (#626).
- RISC-V: Use correct address for access to `abstractauto`register (#511).
- The `--chip` argument now works without specifying the `--elf` argument (fix #517).
- Fixed: Invalid "Unable to set hardware breakpoint", by removing breakpoint caching, instead querying core directly (#632)
- Fix crash on unknown AP class. (#662).
- Fix too many chip erases in chips with multiple NvmRegions. (#670).
- Added missing `skip_erase` setter function introduced in #677 (#679).
- Fixed incorrect array size calculation (#683)
- STLink: Removed unnecessary SELECT bank switching (#692)
- STLink: chunk writes in `write_8` to avoid hitting limit (#697)
- Partial fix for a bug where `probe-rs-debugger` does not set breakpoints when the target is in _sleep_ mode (#703)

## [0.10.1]

### Fixed

- Replace calls to `unwrap()` in adi_v5_memory_interface.rs with proper error types (#440).
- Correct URL for Sentry logging in probe-rs-cli-util (#439).

## [0.10.0]

### Added

- Added support for the dedicated ST-Link API which doubles flash write speeds for ST-Link v2 (#369, #377, #397, #435).
- Added support for the STM32WLE.
- Added support for the ATSAMD21 & ATSAMD51.
- Added support for the STM32L1.
- Added support for the EFM32PG12.
- Added support for the MAX32665 & MAX32666.
- Building probe-rs now works without rustfmt being present too (#423).
- Added support for implicit ebreak in RISC-V chips (#423, #430).

### Changed

- nRF devices now use the `SoftDevice Erase` algorithm for flashing which will also erase the flash if it contains the softdevice. The previous algorithm prevented users from flashing at all if a softdevice was present (#365, #366).
- The names of probe interface methods were named more consistently (#375).
- FTDI support is now opt in. Please use the `ftdi` feature for support (#378).

### Fixed

- ST-Links now retry the command if a wait was returned in during the SWD transmission (#370).
- Fixed a bug where CMSIS-DAP would not be able to open a probe with a specific VID/PID but no SN specified (#387).
- Fixed a bug where a CMSIS-DAP probe could not be opened if an USB descriptor did not contain any language. This was dominant on macOS (#389).
- Fixed support for the nRF91 (#403).
- Fixed a bug on Windows where paths were not canonicalized properly (#416).
- Fixed a bug where a target fault during AP scans would not be cleared and result in failure on some cores even tho there was no actual issue other than the scan being aborted due to an AP not being present (which is perfectly okay) (#419).
- Use the correct bit mask for the breakpoint comperator on Cortex-M0(+) devices (#434).
- Fixed a bug where breakpoints on M0 would always match the full word even if half word would have been correct (#368).

### Known issues

- Flashing on some chips (known are SAMDx and rare STM32s) with the JLink or CMSIS-DAP probes can be slow. If you see an error involving th DRW or CSW registers, please try using a speed of 100kHz and file a report in #433.

## [0.9.0]

### Added

- Added initial support for FTDI based probes.
- Added support for the STM32L5 family.
- Added support for the STM32G4 family.
- Added support for ITM tracing over SWO in general and drivers for all probes.
- The status LED on CMSIS-DAP probes is now used by probe-rs.

### Changed

- Renamed `ProgressEvent::StartFlashing` to `ProgressEvent::StartProgramming` and `ProgressEvent::PageFlashed` to `ProgressEvent::PageProgrammed` to make naming of events more consistent.

### Fixed

- Fixed a bug where a J-Link would only be opened if the VID, PID AND Serial No. would match. As the Serial is optional, only VID/PID have to match now.
- Fixed a bug with the readout of the serial string that could fail for DAP devices and lead to weird behavior.
- Fixed a bug where the serial number was not printed correctly for some ST-Links.

## [0.8.0]

### Added

- Added support for new devices in the nRF52 family - nRF52805, nRF52820 and nRF52833.
- Added support for the STM32F7 family.
- The `Session` struct and dependants now implement `Debug`.
- The J-Link driver now logs a warning if no proper target voltage is measured.
- The J-Link driver now logs some more information about the connected probe on the `INFO` and `DEBUG` levels.

### Changed

- Improved error handling by a great deal. Errors now can be unwound properly and thus displayed nicely in UI tooling.
- `Core::halt()` now requires a timeout to be specified. This ensures that procedures such as flashing wont time out when certain tasks (like erasing a sector) take longer.

### Fixed

- Fixed a bug where a probe-selector would not work for the JLink if only VID & PID were specified but no serial number.
- Fixed a bug where chip descriptions would fail to parse because of a changed behavior in a newer version of serde_yaml.
- Fixed the LPC55S66 and LPS55S69 targets.
- CMSIS-DAPv1 read operations now properly time out instead of blocking forever, thus giving the user proper feedback.
- Even if an ST-Link cannot be opened (for example on Windows due to a missing driver) it will now be listed properly, just without a serial number.
- Fixed a bug where the J-Link would not be selected properly if no serial number was provided in the selector even if there was a VID:PID pair that matched.

## [0.7.1]

### Changed

- `DebugProbeType` is now public.
- Update LPC55S66/LPC55S69 targets.

### Fixed

- Add missing core value for LPC55S66 and LPC55S69.

## [0.7.0]

### Added

- Added support for RISC-V flashloaders! An example how to write one can be found here: https://github.com/Tiwalun/hifive-flashloader.
- Added support for LLDB (works better than GDB in most cases; try it!).
- Added support for specifying a probe via VID, PID and serial number.

### Changed

- The probe-rs API was changed that no internal `Rc<RefCell<T>>`s are present anymore to enable multithreading and make the API cleaner (see https://github.com/probe-rs/probe-rs/pull/240 for the changes).
- Cleaned up the gernal GDB server code.
- Make some parts of the API public such that custom APs can be implemented and used for ARM targets (see https://github.com/probe-rs/probe-rs/pull/249, https://github.com/probe-rs/probe-rs/pull/253)
- Removed a great deal of (non-panicking) unwraps inside the code.
- Improved erroring by a great deal. Removed error stacking and started using anyhow for upper-level errors. This allows for nicer error printing!

### Fixed

- Fixed a bug where an empty DAP-Link batch would just crash without a proper error message.
- Fixed a check where the serial number of the stlink which would be supported at a minimum was too low (off by one).
- Fixed the broken vCont & memory-map commands in the GDB stub.
- Fixed deserialization of flash algorithm descriptions which enables to load target descriptions during runtime.
- Fixed an issue where the error message would say that more than one probe was found when no probe was detected at all.
- Fixed a bug in the gdb-server that causes it to never halt after a continue.
- Fixed an issue where the gdb-server would always use 100 % cpu time of the core it's running on.

## [0.6.2]

### Added

- `WireProtocol` now implements `Serialize`.

### Fixed

- The GDB stub will no longer crash when GDB tries to access invalid memory.

### Known issues

- Some ST M3s such as the STM32F103 are known to have reset issues. See [#216](https://github.com/probe-rs/probe-rs/pull/216).

## [0.6.1]

### Added

- Support for the STM32F3 family was added.
- Added support for most Holtek ARM chips.
- Added support for the STM32H7 and M7 cores.

### Changed

- DAPlink implementation now batches `read_register` and `write_register`
  commands, executing the entire batch when either the batch is full or a
  `read_register` is requested, returning the read result or an error which
  may indicate an error with a batched command. As a consequence,
  `write_register` calls may return `Ok(())` even if they have not been
  submitted to the probe yet, but any read will immediately execute the batch.
  Operations such as device flashing see around 350% speedup.
- Improved error handling for STLinks that have an older firmware which doesn't support multiple APs.
- The flash layout reporting struct is less verbose now.

### Fixed

- Fix a bug in the CLI where it would always be unable to attach to the probe.

### Known issues

- Some ST M3s such as the STM32F103 are known to have reset issues. See [#216](https://github.com/probe-rs/probe-rs/pull/216).

## [0.6.0]

### Added

- Flashing support for the STM32L4 series.
- Added the possibility to set the speed on DebugProbes and also implemented it for all three supported probes (CMSIS-DAP, ST-Link and J-Link).
- Make M3 cores selectable from built in targets.
- Make the filling of erased flash sectors with old contents possible. When flashing, the minimal erase unit is a sector. If the written contents do not span a sector, we would erase portions of the flash which are not written afterwards. Sometimes that is undesired and one wants to only replace relevant parts of the flash. Now the user can select whether they want to restore unwritten but erased parts to the previous contents. The flash builder now automatically reads to be erased and not written contents beforehand and adds them to the to be written contents.
- Added a flash visualizer which can generate an SVG of the layouted flash contents.

### Changed

- Improved error handling for the flash download module.
- Improved error messages for ARM register operations.
- The `flash` module has been renamed to `flashing`.
- Downloading a file now has the possibility to add options instead of multiple parameters to clean up the interface.
- `read8`/`write8` implement true 8-bit accesses if they are supported by target.
- Improved build times by changing code generation for targets. For more details, see [PR #191](https://github.com/probe-rs/probe-rs/pull/191).
- Improved logging for ELF loading. If there was no loadable sections before, nothing would happen. Now it is properly reported, that there was no loadable sections.

### Fixed

- Fix the usage of ST-Link V3.
- Removed an unwrap that could actually crash.
- Fixed a bug where reading a chip definition from a YAML file would always fail because parsing a `ChipFamily` from YAML was broken.
- Fixed a bug in the ST-Link support, where some writes were not completed. This lead to problems when flashing a device, as the
  final reset request was not properly executed.
- Refactored 8-bit memory access in ADIMemoryInterface, fixing some edge case crashes in the process. Also rewrote all tests to be more thorough.
- Fixed 8/16-bit memory access processing in `MockMemoryAP`.
- Protocol selection for JLink now will properly honor the actual capabilities of the JLink instead of crashing if the capability was missing.
- Fix an issue where probes would double attach to a target, potentially leading to issues.

## [0.5.1]

### Fixed

- Fix a bug where M3 targets would not be able to load the core.

## [0.5.0]

### Added

- Flashing support for the STM32G0 series.
- Flashing support for the STM32F0 series.
- Flashing support for the STM32WB55 series.
- Support for RISC-V debugging using a Jlink debug probe.
- Support for SWD debugging using a Jlink debug probe.

### Changed

- The entire API was overhauled. The Probe, Session and Core structs have different interaction and APIs now.
  Please have a look at the docs and examples to get an idea of the new interface.
  The new API supports multiple architectures and makes the initialization process until the point where you can talk to a core easier.
  The core methods don't need a passed probe anymore. Instead it stores an Rc to the Session object internally. The Probe object is taken by the Session which then can attach to multiple cores.
  The modules have been cleaned up. Some heavily nested hierarchy has been flattened.
- More consistent and clean naming and reporting of errors in the stlink and daplink modules. Also the errorhandling for the probe has been improved.

### Fixed

- Various fixes

### Known issues

- Some chips do not reset automatically after flashing
- The STM32L0 cores have issues with flashing.

## [0.4.0]

### Added

- A basic GDB server was added \o/ You can either use the provided `gdb-server` binary or use `cargo flash --gdb` to first flash the target and then open a GDB session. There is many more new options which you can list with `cargo flash --help`.
- Support for multiple breakpoints was added. Breakpoints can now conveniently be set and unset. probe-rs checks for you that there is a free breakpoint and complains if not.
- A flag to disable progressbars was added. Error reporting was broken because of progressbar overdraw. Now one can disable progress bars to see errors. In the long run this has to be fixed.
- Added an improved way to create a `Probe`.
- Added an older USB PID to have probe-rs detect older STLinks with updated Firmware.
- Added support for flashing with different sector properties. This fixed broken flashing on the STM M4s.

### Changed

- Code generation for built in targets was split off into a separate crate so probe-rs can be built without built in targets if one doesn't want them.

### Fixed

- Fixed setting and clearing breakpoints on M4 cores.

## [0.3.0]

Improved flashing for `cargo-flash` considering speed and useability.

### Added

- Increased the raw flashing speed by factor 10 and the actual flashing speed for small programs by factor 5. This is done using batched CMSIS-DAP transfers.
- Added CMSIS-Pack powered flashing. This feature essentially enables to flash any ARM core which can also be flashed by ARM Keil.
- Added progress bars for flash progress indication.
- Added `nrf-recover` feature that unlocks nRF52 chips through Nordic's custom `AP`

### Changed

- Improved target autodetection with better error distinction.
- Improved messaging overall.

### Fixed

- Various bugfixes
- Binaries bigger than a sector can now be flashed.

## [0.2.0]

Initial release on crates.io

- Added parsing of yaml (or anything else) config files for flash algorithm definitions, such that arbitrary chips can be added.
- Modularized code to allow other cores than M0 and be able to dynamically load chip definitions.
- Added target autodetection.
- Added M4 targets.
- Working basic flash downloader with nRF51.
- Introduce cargo-flash which can automatically build & flash the target elf file.

[unreleased]: https://github.com/probe-rs/probe-rs/compare/0.13.0...master
[0.13.0]: https://github.com/probe-rs/probe-rs/compare/0.12.0...0.13.0
[0.12.0]: https://github.com/probe-rs/probe-rs/compare/0.11.0...0.12.0
[0.11.0]: https://github.com/probe-rs/probe-rs/compare/v0.10.1...0.11.0
[0.11.0-alpha.1]: https://github.com/probe-rs/probe-rs/compare/v0.10.1...0.11.0-alpha.1
[0.10.1]: https://github.com/probe-rs/probe-rs/compare/v0.10.0...v0.10.1
[0.10.0]: https://github.com/probe-rs/probe-rs/compare/v0.9.0...v0.10.0
[0.9.0]: https://github.com/probe-rs/probe-rs/compare/v0.8.0...v0.9.0
[0.8.0]: https://github.com/probe-rs/probe-rs/compare/v0.7.1...v0.8.0
[0.7.1]: https://github.com/probe-rs/probe-rs/compare/v0.7.0...v0.7.1
[0.7.0]: https://github.com/probe-rs/probe-rs/compare/v0.6.2...v0.7.0
[0.6.2]: https://github.com/probe-rs/probe-rs/compare/v0.6.1...v0.6.2
[0.6.1]: https://github.com/probe-rs/probe-rs/compare/v0.6.0...v0.6.1
[0.6.0]: https://github.com/probe-rs/probe-rs/compare/v0.5.1...v0.6.0
[0.5.1]: https://github.com/probe-rs/probe-rs/compare/v0.5.0...v0.5.1
[0.5.0]: https://github.com/probe-rs/probe-rs/compare/v0.4.0...v0.5.0
[0.4.0]: https://github.com/probe-rs/probe-rs/compare/v0.3.0...v0.4.0
[0.3.0]: https://github.com/probe-rs/probe-rs/compare/v0.2.0...v0.3.0
[0.2.0]: https://github.com/probe-rs/probe-rs/releases/tag/v0.2.0<|MERGE_RESOLUTION|>--- conflicted
+++ resolved
@@ -12,11 +12,8 @@
   - Tracing on M4 architectures utilize the TPIU for all hardware tracing (#1182)
 - ITM tracing can now be completed using the probe-rs CLI (#1180)
 - Added support for MIMXRT10xx targets (#1174)
-<<<<<<< HEAD
 - Added support for in-line (column specific) breakpoints where multiple statements (potential breakpoints) are on the same line of source code. (#1156)
-=======
 - Added support for MSP432P4XX targets (#1201)
->>>>>>> 8e875a22
 
 ### Changed
 
