pub(crate) mod cmsisdap;
pub(crate) mod espusbjtag;
pub(crate) mod fake_probe;
#[cfg(feature = "ftdi")]
pub(crate) mod ftdi;
pub(crate) mod jlink;
pub(crate) mod stlink;

use self::espusbjtag::list_espjtag_devices;
use crate::architecture::arm::ArmError;
use crate::architecture::riscv::communication_interface::RiscvError;
use crate::error::Error;
use crate::session::Config;
use crate::Session;
use crate::{
    architecture::arm::communication_interface::UninitializedArmProbe,
    config::{RegistryError, TargetSelector},
};
use crate::{
    architecture::{
        arm::{
            communication_interface::DapProbe,
            sequences::{ArmDebugSequence, DefaultArmSequence},
            PortType, SwoAccess,
        },
        riscv::communication_interface::RiscvCommunicationInterface,
    },
    Permissions,
};
use jlink::list_jlink_devices;
use std::{convert::TryFrom, fmt};

/// Used to log warnings when the measured target voltage is
/// lower than 1.4V, if at all measureable.
const LOW_TARGET_VOLTAGE_WARNING_THRESHOLD: f32 = 1.4;

/// The protocol that is to be used by the probe when communicating with the target.
///
/// For ARM select `Swd` and for RISC-V select `Jtag`.
#[derive(Copy, Clone, PartialEq, Eq, Debug, serde::Serialize, serde::Deserialize)]
pub enum WireProtocol {
    /// Serial Wire Debug is ARMs proprietary standard for communicating with ARM cores.
    /// You can find specifics in the [`ARM Debug Interface v5.2`](https://developer.arm.com/documentation/ihi0031/f/?lang=en) specification.
    Swd,
    /// JTAG is a standard which is supported by many chips independent of architecture.
    /// See [`Wikipedia`](https://en.wikipedia.org/wiki/JTAG) for more info.
    Jtag,
}

impl fmt::Display for WireProtocol {
    fn fmt(&self, f: &mut fmt::Formatter) -> fmt::Result {
        match self {
            WireProtocol::Swd => write!(f, "SWD"),
            WireProtocol::Jtag => write!(f, "JTAG"),
        }
    }
}

impl std::str::FromStr for WireProtocol {
    type Err = String;

    fn from_str(s: &str) -> Result<Self, Self::Err> {
        match &s.to_ascii_lowercase()[..] {
            "swd" => Ok(WireProtocol::Swd),
            "jtag" => Ok(WireProtocol::Jtag),
            _ => Err(format!(
                "'{s}' is not a valid protocol. Choose from [swd, jtag]."
            )),
        }
    }
}

/// A command queued in a batch for later execution
///
/// Mostly used internally but returned in DebugProbeError to indicate
/// which batched command actually encountered the error.
#[derive(Copy, Clone, Debug)]
pub enum BatchCommand {
    Read(PortType, u16),
    Write(PortType, u16, u32),
}

impl fmt::Display for BatchCommand {
    fn fmt(&self, f: &mut fmt::Formatter) -> fmt::Result {
        match *self {
            BatchCommand::Read(port, addr) => write!(f, "Read(port={port:?}, addr={addr})"),
            BatchCommand::Write(port, addr, data) => {
                write!(f, "Write(port={port:?}, addr={addr}, data=0x{data:08x}")
            }
        }
    }
}

/// This error occurs whenever the debug probe logic encounters an error while operating the relevant debug probe.
#[derive(thiserror::Error, Debug)]
pub enum DebugProbeError {
    /// Something with the USB communication went wrong.
    #[error("USB Communication Error")]
    Usb(#[source] Option<Box<dyn std::error::Error + Send + Sync>>),
    /// The firmware of the probe is outdated. This error is especially prominent with ST-Links.
    /// You can use their official updater utility to update your probe firmware.
    #[error("The firmware on the probe is outdated, and not supported by probe-rs.")]
    ProbeFirmwareOutdated,
    /// An error which is specific to the debug probe in use occurred.
    #[error("An error specific to a probe type occurred")]
    ProbeSpecific(#[source] Box<dyn std::error::Error + Send + Sync>),
    /// The debug probe handle could not be created as specified.
    #[error("Probe could not be created")]
    ProbeCouldNotBeCreated(#[from] ProbeCreationError),
    /// The selected wire protocol is not supported with given probe.
    #[error("Probe does not support {0}")]
    UnsupportedProtocol(WireProtocol),
    /// The selected probe does not support the selected interface.
    /// This happens if a probe does not support certain functionality, such as:
    /// - ARM debugging
    /// - RISC-V debugging
    /// - SWO
    #[error("The connected probe does not support the interface '{0}'")]
    InterfaceNotAvailable(&'static str),
    /// Some interaction with the target registry failed.
    /// This happens when an invalid chip name is given for example.
    #[error("An error occurred while working with the registry")]
    Registry(#[from] RegistryError),
    /// The debug probe does not support the speed that was chosen.
    /// Try to alter the selected speed.
    #[error("The requested speed setting ({0} kHz) is not supported by the probe")]
    UnsupportedSpeed(u32),
    /// The debug probe did not yet perform the init sequence.
    /// Try calling [`DebugProbe::attach`] before trying again.
    #[error("You need to be attached to the target to perform this action")]
    NotAttached,
    /// The debug probe already performed the init sequence.
    /// Try runnoing the failing command before [`DebugProbe::attach`].
    #[error("You need to be detached from the target to perform this action")]
    Attached,
    /// Performing the init sequence on the target failed.
    /// Check the wiring before continuing.
    #[error("Failed to find the target or attach to the target")]
    TargetNotFound,
    /// The variant of the function you called is not yet implemented.
    /// This can happen if some debug probe has some unimplemented functionality for a specific protocol or architecture.
    #[error("Some functionality was not implemented yet: {0}")]
    NotImplemented(&'static str),
    /// The called debug sequence is not supported on given probe.
    /// This is most likely happening because you are using an ST-Link, which are severely limited in functionality.
    /// If possible, try using another probe.
    #[error("This debug sequence is not supported on the used probe: {0}")]
    DebugSequenceNotSupported(&'static str),
    /// An error occurred during the previously batched command.
    #[error("Error in previous batched command")]
    BatchError(BatchCommand),
    /// The used functionality is not supported by the selected probe.
    /// This can happen when a probe does not allow for setting speed manually for example.
    #[error("Command not supported by probe: {0}")]
    CommandNotSupportedByProbe(&'static str),
    /// Some other error occurred.
    #[error(transparent)]
    Other(#[from] anyhow::Error),

    /// A timeout occured during probe operation.
    #[error("Timeout occured during probe operation.")]
    Timeout,
}

/// An error during probe creation accured.
/// This is almost always a sign of a bad USB setup.
/// Check UDEV rules if you are on Linux and try installing Zadig
/// (This will disable vendor specific drivers for your probe!) if you are on Windows.
#[derive(thiserror::Error, Debug)]
pub enum ProbeCreationError {
    /// The selected debug probe was not found.
    /// This can be due to permissions.
    #[error("Probe was not found.")]
    NotFound,
    /// The selected probe USB device could not be opened.
    /// Make sure you have all necessary permissions.
    #[error("USB device could not be opened. Please check the permissions.")]
    CouldNotOpen,
    /// Some error with HID API occurred.
    #[error("{0}")]
    HidApi(#[from] hidapi::HidError),
    /// Some error with rusb occurred.
    #[error("{0}")]
    Rusb(#[from] rusb::Error),
    /// An error specific with the selected probe occurred.
    #[error("An error specific to a probe type occurred: {0}")]
    ProbeSpecific(#[source] Box<dyn std::error::Error + Send + Sync>),
    /// Something else happened.
    #[error("{0}")]
    Other(&'static str),
}

/// The Probe struct is a generic wrapper over the different
/// probes supported.
///
/// # Examples
///
/// ## Open the first probe found
///
/// The `list_all` and `from_probe_info` functions can be used
/// to create a new `Probe`:
///
/// ```no_run
/// use probe_rs::Probe;
///
/// let probe_list = Probe::list_all();
/// let probe = Probe::open(&probe_list[0]);
/// ```
#[derive(Debug)]
pub struct Probe {
    inner: Box<dyn DebugProbe>,
    attached: bool,
}

impl Probe {
    /// Create a new probe from a more specific probe driver.
    pub fn new(probe: impl DebugProbe + 'static) -> Self {
        Self {
            inner: Box::new(probe),
            attached: false,
        }
    }

    pub(crate) fn from_attached_probe(probe: Box<dyn DebugProbe>) -> Self {
        Self {
            inner: probe,
            attached: true,
        }
    }

    /// Same as [`Probe::new`] but without automatic boxing in case you already have a box.
    pub fn from_specific_probe(probe: Box<dyn DebugProbe>) -> Self {
        Probe {
            inner: probe,
            attached: false,
        }
    }

    /// Get a list of all debug probes found.
    /// This can be used to select the debug probe which
    /// should be used.
    #[tracing::instrument]
    pub fn list_all() -> Vec<DebugProbeInfo> {
        let mut list = cmsisdap::tools::list_cmsisdap_devices();
        #[cfg(feature = "ftdi")]
        {
            list.extend(ftdi::list_ftdi_devices());
        }
        list.extend(stlink::tools::list_stlink_devices());

        list.extend(list_jlink_devices());

        list.extend(list_espjtag_devices());

        list
    }

    /// Create a [`Probe`] from [`DebugProbeInfo`]. Use the
    /// [`Probe::list_all()`] function to get the information
    /// about all probes available.
    #[tracing::instrument(skip_all)]
    pub fn open(selector: impl Into<DebugProbeSelector> + Clone) -> Result<Self, DebugProbeError> {
        match cmsisdap::CmsisDap::new_from_selector(selector.clone()) {
            Ok(link) => return Ok(Probe::from_specific_probe(link)),
            Err(DebugProbeError::ProbeCouldNotBeCreated(ProbeCreationError::NotFound)) => {}
            Err(e) => return Err(e),
        };
        #[cfg(feature = "ftdi")]
        match ftdi::FtdiProbe::new_from_selector(selector.clone()) {
            Ok(link) => return Ok(Probe::from_specific_probe(link)),
            Err(DebugProbeError::ProbeCouldNotBeCreated(ProbeCreationError::NotFound)) => {}
            Err(e) => return Err(e),
        };
        match stlink::StLink::new_from_selector(selector.clone()) {
            Ok(link) => return Ok(Probe::from_specific_probe(link)),
            Err(DebugProbeError::ProbeCouldNotBeCreated(ProbeCreationError::NotFound)) => {}
            Err(e) => return Err(e),
        };
        match jlink::JLink::new_from_selector(selector.clone()) {
            Ok(link) => return Ok(Probe::from_specific_probe(link)),
            Err(DebugProbeError::ProbeCouldNotBeCreated(ProbeCreationError::NotFound)) => {}
            Err(e) => return Err(e),
        };
        match espusbjtag::EspUsbJtag::new_from_selector(selector) {
            Ok(link) => return Ok(Probe::from_specific_probe(link)),
            Err(DebugProbeError::ProbeCouldNotBeCreated(ProbeCreationError::NotFound)) => {}
            Err(e) => return Err(e),
        };

        Err(DebugProbeError::ProbeCouldNotBeCreated(
            ProbeCreationError::NotFound,
        ))
    }

    /// Get the human readable name for the probe.
    pub fn get_name(&self) -> String {
        self.inner.get_name().to_string()
    }

    /// Attach to the chip.
    ///
    /// This runs all the necessary protocol init routines.
    ///
    /// If this doesn't work, you might want to try [`Probe::attach_under_reset`]
    pub fn attach(
        mut self,
        target: impl Into<TargetSelector>,
        permissions: Permissions,
    ) -> Result<Session, Error> {
        self.attached = true;

        let mut config = Config::default();

        config.permissions = permissions;

        Session::new(self, target.into(), config)
    }

    /// Attach to a target without knowing what target you have at hand.
    /// This can be used for automatic device discovery or performing operations on an unspecified target.
    pub fn attach_to_unspecified(&mut self) -> Result<(), Error> {
        self.inner.attach()?;
        self.attached = true;
        Ok(())
    }

    /// A combination of [`Probe::attach_to_unspecified`] and [`Probe::attach_under_reset`].
    pub fn attach_to_unspecified_under_reset(&mut self) -> Result<(), Error> {
        if let Some(dap_probe) = self.try_as_dap_probe() {
            DefaultArmSequence(()).reset_hardware_assert(dap_probe)?;
        } else {
            tracing::info!(
                "Custom reset sequences are not supported on {}.",
                self.get_name()
            );
            tracing::info!("Falling back to standard probe reset.");
            self.target_reset_assert()?;
        }

        self.inner_attach()?;
        Ok(())
    }

    /// Attach with the given config
    pub fn attach_with_config(
        mut self,
        target: impl Into<TargetSelector>,
        config: Config,
    ) -> Result<Session, Error> {
        self.attached = true;

        Session::new(self, target.into(), config)
    }

    /// Attach to the chip under hard-reset.
    ///
    /// This asserts the reset pin via the probe, plays the protocol init routines and deasserts the pin.
    /// This is necessary if the chip is not responding to the SWD reset sequence.
    /// For example this can happen if the chip has the SWDIO pin remapped.
    pub fn attach_under_reset(
        mut self,
        target: impl Into<TargetSelector>,
        permissions: Permissions,
    ) -> Result<Session, Error> {
        self.attached = true;

        let mut config = Config::default();

        config.attach_method = AttachMethod::UnderReset;
        config.permissions = permissions;

        // The session will de-assert reset after connecting to the debug interface.
<<<<<<< HEAD
        Session::new(self, target.into(), config).map_err(|e| {
            if matches!(e, Error::Timeout) {
=======
        Session::new(self, target.into(), AttachMethod::UnderReset, permissions).map_err(|e| {
            if matches!(e, Error::Arm(ArmError::Timeout) | Error::Riscv(RiscvError::Timeout)) {
>>>>>>> 89e06fcb
                Error::Other(
                anyhow::anyhow!("Timeout while attaching to target under reset. This can happen if the target is not responding to the reset sequence. Ensure the chip's reset pin is connected, or try attaching without reset."))
            } else {
                e
            }
        })
    }

    pub(crate) fn inner_attach(&mut self) -> Result<(), DebugProbeError> {
        self.inner.attach()
    }

    /// Selects the transport protocol to be used by the debug probe.
    pub fn select_protocol(&mut self, protocol: WireProtocol) -> Result<(), DebugProbeError> {
        if !self.attached {
            self.inner.select_protocol(protocol)
        } else {
            Err(DebugProbeError::Attached)
        }
    }

    /// Get the currently selected protocol
    ///
    /// Depending on the probe, this might not be available.
    pub fn protocol(&self) -> Option<WireProtocol> {
        self.inner.active_protocol()
    }

    /// Leave debug mode
    pub fn detach(&mut self) -> Result<(), crate::Error> {
        self.attached = false;
        self.inner.detach()?;
        Ok(())
    }

    /// Resets the target device.
    pub fn target_reset(&mut self) -> Result<(), DebugProbeError> {
        self.inner.target_reset()
    }

    /// Asserts the reset of the target.
    /// This is always the hard reset which means the reset wire has to be connected to work.
    ///
    /// This is not supported on all probes.
    pub fn target_reset_assert(&mut self) -> Result<(), DebugProbeError> {
        tracing::debug!("Asserting target reset");
        self.inner.target_reset_assert()
    }

    /// Deasserts the reset of the target.
    /// This is always the hard reset which means the reset wire has to be connected to work.
    ///
    /// This is not supported on all probes.
    pub fn target_reset_deassert(&mut self) -> Result<(), DebugProbeError> {
        tracing::debug!("Deasserting target reset");
        self.inner.target_reset_deassert()
    }

    /// Configure protocol speed to use in kHz
    pub fn set_speed(&mut self, speed_khz: u32) -> Result<u32, DebugProbeError> {
        if !self.attached {
            self.inner.set_speed(speed_khz)
        } else {
            Err(DebugProbeError::Attached)
        }
    }

    /// Get the currently used maximum speed for the debug protocol in kHz.
    ///
    /// Not all probes report which speed is used, meaning this value is not
    /// always the actual speed used. However, the speed should not be any
    /// higher than this value.
    pub fn speed_khz(&self) -> u32 {
        self.inner.speed_khz()
    }

    /// Check if the probe has an interface to
    /// debug ARM chips.
    pub fn has_arm_interface(&self) -> bool {
        self.inner.has_arm_interface()
    }

    /// Try to get a trait object implementing `UninitializedArmProbe`, which can
    /// can be used to communicate with chips using the ARM architecture.
    ///
    /// If an error occurs while trying to connect, the probe is returned.
    pub fn try_into_arm_interface<'probe>(
        self,
    ) -> Result<Box<dyn UninitializedArmProbe + 'probe>, (Self, DebugProbeError)> {
        if !self.attached {
            Err((self, DebugProbeError::NotAttached))
        } else {
            self.inner
                .try_get_arm_interface()
                .map_err(|(probe, err)| (Probe::from_attached_probe(probe), err))
        }
    }

    /// Check if the probe has an interface to
    /// debug RISCV chips.
    pub fn has_riscv_interface(&self) -> bool {
        self.inner.has_riscv_interface()
    }

    /// Try to get a [`RiscvCommunicationInterface`], which can
    /// can be used to communicate with chips using the RISCV
    /// architecture.
    ///
    /// If an error occurs while trying to connect, the probe is returned.
    pub fn try_into_riscv_interface(
        self,
    ) -> Result<RiscvCommunicationInterface, (Self, RiscvError)> {
        if !self.attached {
            Err((self, DebugProbeError::NotAttached.into()))
        } else {
            self.inner
                .try_get_riscv_interface()
                .map_err(|(probe, err)| (Probe::from_attached_probe(probe), err))
        }
    }

    /// Gets a SWO interface from the debug probe.
    ///
    /// This does not work on all probes.
    pub fn get_swo_interface(&self) -> Option<&dyn SwoAccess> {
        self.inner.get_swo_interface()
    }

    /// Gets a mutable SWO interface from the debug probe.
    ///
    /// This does not work on all probes.
    pub fn get_swo_interface_mut(&mut self) -> Option<&mut dyn SwoAccess> {
        self.inner.get_swo_interface_mut()
    }

    /// Gets a DAP interface from the debug probe.
    ///
    /// This does not work on all probes.
    pub fn try_as_dap_probe(&mut self) -> Option<&mut dyn DapProbe> {
        self.inner.try_as_dap_probe()
    }

    /// Try reading the target voltage of via the connected volgate pin.
    ///
    /// This does not work on all probes.
    pub fn get_target_voltage(&mut self) -> Result<Option<f32>, DebugProbeError> {
        self.inner.get_target_voltage()
    }
}

/// An abstraction over general debug probe functionality.
///
/// This trait has to be implemented by ever debug probe driver.
pub trait DebugProbe: Send + fmt::Debug {
    /// Creates a new boxed [`DebugProbe`] from a given [`DebugProbeSelector`].
    /// This will be called for all available debug drivers when discovering probes.
    /// When opening, it will open the first probe which succeds during this call.
    fn new_from_selector(
        selector: impl Into<DebugProbeSelector>,
    ) -> Result<Box<Self>, DebugProbeError>
    where
        Self: Sized;

    /// Get human readable name for the probe.
    fn get_name(&self) -> &str;

    /// Get the currently used maximum speed for the debug protocol in kHz.
    ///
    /// Not all probes report which speed is used, meaning this value is not
    /// always the actual speed used. However, the speed should not be any
    /// higher than this value.
    fn speed_khz(&self) -> u32;

    /// Set the speed in kHz used for communication with the target device.
    ///
    /// The desired speed might not be supported by the probe. If the desired
    /// speed is not directly supported, a lower speed will be selected if possible.
    ///
    /// If possible, the actual speed used is returned by the function. Some probes
    /// cannot report this, so the value may be inaccurate.
    ///
    /// If the requested speed is not supported,
    /// `DebugProbeError::UnsupportedSpeed` will be returned.
    ///
    fn set_speed(&mut self, speed_khz: u32) -> Result<u32, DebugProbeError>;

    /// Attach to the chip.
    ///
    /// This should run all the necessary protocol init routines.
    fn attach(&mut self) -> Result<(), DebugProbeError>;

    /// Detach from the chip.
    ///
    /// This should run all the necessary protocol deinit routines.
    ///
    /// If the probe uses batched commands, this will also cause all
    /// remaining commands to be executed. If an error occurs during
    /// this execution, the probe might remain in the attached state.
    fn detach(&mut self) -> Result<(), crate::Error>;

    /// This should hard reset the target device.
    fn target_reset(&mut self) -> Result<(), DebugProbeError>;

    /// This should assert the reset pin of the target via debug probe.
    fn target_reset_assert(&mut self) -> Result<(), DebugProbeError>;

    /// This should deassert the reset pin of the target via debug probe.
    fn target_reset_deassert(&mut self) -> Result<(), DebugProbeError>;

    /// Selects the transport protocol to be used by the debug probe.
    fn select_protocol(&mut self, protocol: WireProtocol) -> Result<(), DebugProbeError>;

    /// Get the transport protocol currently in active use by the debug probe.
    fn active_protocol(&self) -> Option<WireProtocol>;

    /// Check if the proble offers an interface to debug ARM chips.
    fn has_arm_interface(&self) -> bool {
        false
    }

    /// Get the dedicated interface to debug ARM chips. To check that the
    /// probe actually supports this, call [DebugProbe::has_arm_interface] first.
    fn try_get_arm_interface<'probe>(
        self: Box<Self>,
    ) -> Result<Box<dyn UninitializedArmProbe + 'probe>, (Box<dyn DebugProbe>, DebugProbeError)>
    {
        Err((
            self.into_probe(),
            DebugProbeError::InterfaceNotAvailable("ARM"),
        ))
    }

    /// Get the dedicated interface to debug RISCV chips. Ensure that the
    /// probe actually supports this by calling [DebugProbe::has_riscv_interface] first.
    fn try_get_riscv_interface(
        self: Box<Self>,
    ) -> Result<RiscvCommunicationInterface, (Box<dyn DebugProbe>, RiscvError)> {
        Err((
            self.into_probe(),
            DebugProbeError::InterfaceNotAvailable("RISCV").into(),
        ))
    }

    /// Check if the probe offers an interface to debug RISCV chips.
    fn has_riscv_interface(&self) -> bool {
        false
    }

    /// Get a SWO interface from the debug probe.
    ///
    /// This is not available on all debug probes.
    fn get_swo_interface(&self) -> Option<&dyn SwoAccess> {
        None
    }

    /// Get a mutable SWO interface from the debug probe.
    ///
    /// This is not available on all debug probes.
    fn get_swo_interface_mut(&mut self) -> Option<&mut dyn SwoAccess> {
        None
    }

    /// Boxes itself.
    fn into_probe(self: Box<Self>) -> Box<dyn DebugProbe>;

    /// Try creating a DAP interface for the given probe.
    ///
    /// This is not available on all probes.
    fn try_as_dap_probe(&mut self) -> Option<&mut dyn DapProbe> {
        None
    }

    /// Reads the target voltage in Volts, if possible. Returns `Ok(None)`
    /// if the probe doesn’t support reading the target voltage.
    fn get_target_voltage(&mut self) -> Result<Option<f32>, DebugProbeError> {
        Ok(None)
    }
}

/// Denotes the type of a given [`DebugProbe`].
#[derive(Debug, Clone, PartialEq, Eq)]
pub enum DebugProbeType {
    /// CMSIS-DAP
    CmsisDap,
    /// FTDI based debug probe
    Ftdi,
    /// ST-Link
    StLink,
    /// J-Link
    JLink,
    /// Built in RISC-V ESP JTAG debug probe
    EspJtag,
}

/// Gathers some information about a debug probe which was found during a scan.
#[derive(Clone, PartialEq, Eq)]
pub struct DebugProbeInfo {
    /// The name of the debug probe.
    pub identifier: String,
    /// The USB vendor ID of the debug probe.
    pub vendor_id: u16,
    /// The USB product ID of the debug probe.
    pub product_id: u16,
    /// The serial number of the debug probe.
    pub serial_number: Option<String>,
    /// The probe type of the debug probe.
    pub probe_type: DebugProbeType,

    /// The USB HID interface which should be used.
    /// This is necessary for composite HID devices.
    pub hid_interface: Option<u8>,
}

impl std::fmt::Debug for DebugProbeInfo {
    fn fmt(&self, f: &mut std::fmt::Formatter) -> std::fmt::Result {
        write!(
            f,
            "{} (VID: {:04x}, PID: {:04x}, {}{:?})",
            self.identifier,
            self.vendor_id,
            self.product_id,
            self.serial_number
                .clone()
                .map_or("".to_owned(), |v| format!("Serial: {v}, ")),
            self.probe_type
        )
    }
}

impl DebugProbeInfo {
    /// Creates a new info struct that uniquely identifies a probe.
    pub fn new<S: Into<String>>(
        identifier: S,
        vendor_id: u16,
        product_id: u16,
        serial_number: Option<String>,
        probe_type: DebugProbeType,
        usb_hid_interface: Option<u8>,
    ) -> Self {
        Self {
            identifier: identifier.into(),
            vendor_id,
            product_id,
            serial_number,
            probe_type,
            hid_interface: usb_hid_interface,
        }
    }

    /// Open the probe described by this `DebugProbeInfo`.
    pub fn open(&self) -> Result<Probe, DebugProbeError> {
        Probe::open(self)
    }
}

#[derive(thiserror::Error, Debug)]
pub enum DebugProbeSelectorParseError {
    #[error("The VID or PID could not be parsed: {0}")]
    ParseInt(#[from] std::num::ParseIntError),
    #[error("Please use a string in the form `VID:PID:<Serial>` where Serial is optional.")]
    Format,
}

/// A struct to describe the way a probe should be selected.
///
/// Construct this from a set of info or from a string. The
/// string has to be in the format "VID:PID:SERIALNUMBER",
/// where the serialnumber is optional, and VID and PID are
/// parsed as hexadecimal numbers.
///
/// ## Example:
///
/// ```
/// use std::convert::TryInto;
/// let selector: probe_rs::DebugProbeSelector = "1942:1337:SERIAL".try_into().unwrap();
///
/// assert_eq!(selector.vendor_id, 0x1942);
/// assert_eq!(selector.product_id, 0x1337);
/// ```
#[derive(Debug, Clone, Serialize, Deserialize)]
// We need this so that serde will first convert from the string `VID:PID:<Serial>` to a struct before deserializing.
#[serde(try_from = "String")]
pub struct DebugProbeSelector {
    /// The the USB vendor id of the debug probe to be used.
    pub vendor_id: u16,
    /// The the USB product id of the debug probe to be used.
    pub product_id: u16,
    /// The the serial number of the debug probe to be used.
    pub serial_number: Option<String>,
}

impl TryFrom<&str> for DebugProbeSelector {
    type Error = DebugProbeSelectorParseError;
    fn try_from(value: &str) -> Result<Self, Self::Error> {
        let split = value.split(':').collect::<Vec<_>>();
        let mut selector = if split.len() > 1 {
            DebugProbeSelector {
                vendor_id: u16::from_str_radix(split[0], 16)?,
                product_id: u16::from_str_radix(split[1], 16)?,
                serial_number: None,
            }
        } else {
            return Err(DebugProbeSelectorParseError::Format);
        };

        if split.len() == 3 {
            selector.serial_number = Some(split[2].to_string());
        }

        Ok(selector)
    }
}

impl TryFrom<String> for DebugProbeSelector {
    type Error = DebugProbeSelectorParseError;
    fn try_from(value: String) -> Result<Self, Self::Error> {
        TryFrom::<&str>::try_from(&value)
    }
}

impl std::str::FromStr for DebugProbeSelector {
    type Err = DebugProbeSelectorParseError;
    fn from_str(s: &str) -> Result<Self, Self::Err> {
        Self::try_from(s)
    }
}

impl From<DebugProbeInfo> for DebugProbeSelector {
    fn from(selector: DebugProbeInfo) -> Self {
        DebugProbeSelector {
            vendor_id: selector.vendor_id,
            product_id: selector.product_id,
            serial_number: selector.serial_number,
        }
    }
}

impl From<&DebugProbeInfo> for DebugProbeSelector {
    fn from(selector: &DebugProbeInfo) -> Self {
        DebugProbeSelector {
            vendor_id: selector.vendor_id,
            product_id: selector.product_id,
            serial_number: selector.serial_number.clone(),
        }
    }
}

impl fmt::Display for DebugProbeSelector {
    fn fmt(&self, f: &mut fmt::Formatter<'_>) -> fmt::Result {
        write!(f, "{:04x}:{:04x}", self.vendor_id, self.product_id)?;
        if let Some(ref sn) = self.serial_number {
            write!(f, ":{sn}")?;
        }
        Ok(())
    }
}

/// Low-Level Access to the JTAG protocol
///
/// This trait should be implemented by all probes which offer low-level access to
/// the JTAG protocol, i.e. directo control over the bytes sent and received.
pub trait JTAGAccess: DebugProbe {
    fn read_register(&mut self, address: u32, len: u32) -> Result<Vec<u8>, DebugProbeError>;

    /// For Riscv, and possibly other interfaces, the JTAG interface has to remain in
    /// the idle state for several cycles between consecutive accesses to the DR register.
    ///
    /// This function configures the number of idle cycles which are inserted after each access.
    fn set_idle_cycles(&mut self, idle_cycles: u8);

    /// Return the currently configured idle cycles.
    fn get_idle_cycles(&self) -> u8;

    /// Set the IR register length
    fn set_ir_len(&mut self, len: u32);

    /// Write to a JTAG register
    ///
    /// This function will perform a write to the IR register, if necessary,
    /// to select the correct register, and then to the DR register, to transmit the
    /// data. The data shifted out of the DR register will be returned.
    fn write_register(
        &mut self,
        address: u32,
        data: &[u8],
        len: u32,
    ) -> Result<Vec<u8>, DebugProbeError>;

    fn write_register_batch(
        &mut self,
        writes: &[JtagWriteCommand],
    ) -> Result<Vec<CommandResult>, BatchExecutionError> {
        let mut results = Vec::new();

        for write in writes {
            match self
                .write_register(write.address, &write.data, write.len)
                .map_err(crate::Error::Probe)
                .and_then(|response| (write.transform)(response))
            {
                Ok(res) => results.push(res),
                Err(e) => return Err(BatchExecutionError::new(e, results.clone())),
            }
        }

        Ok(results)
    }
}

pub type DeferredResultIndex = usize;

#[derive(Debug, Clone)]
pub struct JtagWriteCommand {
    pub address: u32,
    pub data: Vec<u8>,
    pub len: u32,
    pub transform: fn(Vec<u8>) -> Result<CommandResult, crate::Error>,
}

#[derive(thiserror::Error, Debug)]
pub struct BatchExecutionError {
    #[source]
    pub error: crate::Error,
    pub results: Vec<CommandResult>,
}

impl BatchExecutionError {
    pub fn new(error: crate::Error, results: Vec<CommandResult>) -> BatchExecutionError {
        BatchExecutionError { error, results }
    }
}

impl std::fmt::Display for BatchExecutionError {
    fn fmt(&self, f: &mut fmt::Formatter<'_>) -> fmt::Result {
        write!(
            f,
            "Error cause was {}. Successful command count {}",
            self.error,
            self.results.len()
        )
    }
}

/// Results generated by `JtagCommand`s
#[derive(Debug, Clone)]
pub enum CommandResult {
    None,
    U8(u8),
    U16(u16),
    U32(u32),
    VecU8(Vec<u8>),
}

/// The method that should be used for attaching.
#[derive(PartialEq, Eq, Default, Debug, Copy, Clone)]
pub enum AttachMethod {
    /// Attach normally with no special behavior.
    #[default]
    Normal,
    /// Attach to the target while it is in reset.
    ///
    /// This is required on targets that can remap SWD pins or disable the SWD interface in sleep.
    UnderReset,
}<|MERGE_RESOLUTION|>--- conflicted
+++ resolved
@@ -370,13 +370,8 @@
         config.permissions = permissions;
 
         // The session will de-assert reset after connecting to the debug interface.
-<<<<<<< HEAD
         Session::new(self, target.into(), config).map_err(|e| {
-            if matches!(e, Error::Timeout) {
-=======
-        Session::new(self, target.into(), AttachMethod::UnderReset, permissions).map_err(|e| {
             if matches!(e, Error::Arm(ArmError::Timeout) | Error::Riscv(RiscvError::Timeout)) {
->>>>>>> 89e06fcb
                 Error::Other(
                 anyhow::anyhow!("Timeout while attaching to target under reset. This can happen if the target is not responding to the reset sequence. Ensure the chip's reset pin is connected, or try attaching without reset."))
             } else {
