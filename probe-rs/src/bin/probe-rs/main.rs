mod cmd;
mod util;

include!(concat!(env!("OUT_DIR"), "/meta.rs"));

use std::cmp::Reverse;
use std::ffi::OsStr;
use std::fs;
use std::path::Path;
use std::str::FromStr;
use std::{ffi::OsString, path::PathBuf};

use anyhow::{Context, Result};
use clap::Parser;
use itertools::Itertools;
use probe_rs::flashing::{BinOptions, Format, IdfOptions};
use probe_rs::{probe::list::Lister, Target};
use serde::Serialize;
use serde::{de::Error, Deserialize, Deserializer};
use serde_json::Value;
use time::{OffsetDateTime, UtcOffset};

use crate::util::logging::setup_logging;
use crate::util::parse_u32;
use crate::util::parse_u64;

const MAX_LOG_FILES: usize = 20;

#[derive(clap::Parser)]
#[clap(
    name = "probe-rs",
    about = "The probe-rs CLI",
    version = meta::CARGO_VERSION,
    long_version = meta::LONG_VERSION
)]
struct Cli {
    /// Location for log file
    ///
    /// If no location is specified, the behaviour depends on `--log-to-folder`.
    #[clap(long, global = true)]
    log_file: Option<PathBuf>,
    /// Enable logging to the default folder. This option is ignored if `--log-file` is specified.
    #[clap(long, global = true)]
    log_to_folder: bool,
    #[clap(subcommand)]
    subcommand: Subcommand,
}

#[derive(clap::Subcommand)]
enum Subcommand {
    /// Debug Adapter Protocol (DAP) server. See https://probe.rs/docs/tools/debugger/
    DapServer(cmd::dap_server::Cmd),
    /// List all connected debug probes
    List(cmd::list::Cmd),
    /// Gets info about the selected debug probe and connected target
    Info(cmd::info::Cmd),
    /// Resets the target attached to the selected debug probe
    Reset(cmd::reset::Cmd),
    /// Run a GDB server
    Gdb(cmd::gdb::Cmd),
    /// Basic command line debugger
    Debug(cmd::debug::Cmd),
    /// Download memory to attached target
    Download(cmd::download::Cmd),
    /// Erase all nonvolatile memory of attached target
    Erase(cmd::erase::Cmd),
    /// Flash and run an ELF program
    #[clap(name = "run")]
    Run(cmd::run::Cmd),
    /// Attach to rtt logging
    #[clap(name = "attach")]
    Attach(cmd::attach::Cmd),
    /// Trace a memory location on the target
    #[clap(name = "trace")]
    Trace(cmd::trace::Cmd),
    /// Configure and monitor ITM trace packets from the target.
    #[clap(name = "itm")]
    Itm(cmd::itm::Cmd),
    Chip(cmd::chip::Cmd),
    /// Measure the throughput of the selected debug probe
    Benchmark(cmd::benchmark::Cmd),
    /// Profile on-target runtime performance of target ELF program
    Profile(cmd::profile::ProfileCmd),
    Read(cmd::read::Cmd),
    Write(cmd::write::Cmd),
    /// Executes a test binary that uses embedded-test
    #[clap(name = "test")]
    Test(cmd::test::Cmd),
}

/// Shared options for core selection, shared between commands
#[derive(clap::Parser)]
pub(crate) struct CoreOptions {
    #[clap(long, default_value = "0")]
    core: usize,
}

/// A helper function to deserialize a default [`Format`] from a string.
fn format_from_str<'de, D: Deserializer<'de>>(deserializer: D) -> Result<Option<Format>, D::Error> {
    match Value::deserialize(deserializer)? {
        Value::String(s) => match Format::from_str(s.as_str()) {
            Ok(format) => Ok(Some(format)),
            Err(e) => Err(D::Error::custom(e)),
        },
        _ => Ok(None),
    }
}

#[derive(clap::Parser, Clone, Serialize, Deserialize, Debug, Default)]
#[serde(default)]
pub struct FormatOptions {
    /// If a format is provided, use it.
    /// If a target has a preferred format, we use that.
    /// Finally, if neither of the above cases are true, we default to ELF.
    #[clap(value_enum, ignore_case = true, long)]
    #[serde(deserialize_with = "format_from_str")]
    format: Option<Format>,
    /// The address in memory where the binary will be put at. This is only considered when `bin` is selected as the format.
    #[clap(long, value_parser = parse_u64)]
    pub base_address: Option<u64>,
    /// The number of bytes to skip at the start of the binary file. This is only considered when `bin` is selected as the format.
    #[clap(long, value_parser = parse_u32, default_value = "0")]
    pub skip: u32,
    /// The idf bootloader path
    #[clap(long)]
    pub idf_bootloader: Option<PathBuf>,
    /// The idf partition table path
    #[clap(long)]
    pub idf_partition_table: Option<PathBuf>,
}

impl FormatOptions {
    /// If a format is provided, use it.
    /// If a target has a preferred format, we use that.
    /// Finally, if neither of the above cases are true, we default to [`Format::default()`].
    pub fn into_format(self, target: &Target) -> anyhow::Result<Format> {
        let format = self.format.unwrap_or_else(|| match target.default_format {
            probe_rs_target::BinaryFormat::Idf => Format::Idf(Default::default()),
            probe_rs_target::BinaryFormat::Raw => Default::default(),
        });
        Ok(match format {
            Format::Bin(_) => Format::Bin(BinOptions {
                base_address: self.base_address,
                skip: self.skip,
            }),
            Format::Hex => Format::Hex,
            Format::Elf => Format::Elf,
            Format::Idf(_) => {
                let bootloader = if let Some(path) = self.idf_bootloader {
                    Some(std::fs::read(path)?)
                } else {
                    None
                };

                let partition_table = if let Some(path) = self.idf_partition_table {
                    Some(esp_idf_part::PartitionTable::try_from(std::fs::read(
                        path,
                    )?)?)
                } else {
                    None
                };

                Format::Idf(IdfOptions {
                    bootloader,
                    partition_table,
                })
            }
            Format::Uf2 => Format::Uf2,
        })
    }
}

/// Determine the default location for the logfile
///
/// This has to be called as early as possible, and while the program
/// is single-threaded. Otherwise, determining the local time might fail.
fn default_logfile_location() -> Result<PathBuf> {
    let project_dirs = directories::ProjectDirs::from("rs", "probe-rs", "probe-rs")
        .context("the application storage directory could not be determined")?;
    let directory = project_dirs.data_dir();
    let logname = sanitize_filename::sanitize_with_options(
        format!(
            "{}.log",
            OffsetDateTime::now_local()?.unix_timestamp_nanos() / 1_000_000
        ),
        sanitize_filename::Options {
            replacement: "_",
            ..Default::default()
        },
    );
    std::fs::create_dir_all(directory).context(format!("{directory:?} could not be created"))?;

    let log_path = directory.join(logname);

    Ok(log_path)
}

/// Prune all old log files in the `directory`.
fn prune_logs(directory: &Path) -> Result<(), anyhow::Error> {
    // Get the path and elapsed creation time of all files in the log directory that have the '.log'
    // suffix.
    let mut log_files = fs::read_dir(directory)?
        .filter_map(|entry| {
            if let Ok(entry) = entry {
                let path = entry.path();
                if path.extension() == Some(OsStr::new("log")) {
                    let metadata = fs::metadata(&path).ok()?;
                    let last_modified = metadata.created().ok()?;
                    Some((path, last_modified))
                } else {
                    None
                }
            } else {
                None
            }
        })
        .collect_vec();

    // Order all files by the elapsed creation time with smallest first.
    log_files.sort_unstable_by_key(|(_, b)| Reverse(*b));

    // Iterate all files except for the first `MAX_LOG_FILES` and delete them.
    for (path, _) in log_files.iter().skip(MAX_LOG_FILES) {
        fs::remove_file(path)?;
    }
    Ok(())
}

/// Returns the cleaned arguments for the handler of the respective end binary (cli, cargo-flash, cargo-embed, etc.).
fn multicall_check(args: &[OsString], want: &str) -> Option<Vec<OsString>> {
    let argv0 = Path::new(&args[0]);
    if let Some(command) = argv0.file_stem().and_then(|f| f.to_str()) {
        if command == want {
            return Some(args.to_vec());
        }
    }

    if let Some(command) = args.get(1).and_then(|f| f.to_str()) {
        if command == want {
            return Some(args[1..].to_vec());
        }
    }

    None
}

fn main() -> Result<()> {
    // Determine the local offset as early as possible to avoid potential
    // issues with multiple threads and getting the offset.
    // FIXME: we should probably let the user know if we can't determine the offset. However,
    //        at this point we don't have a logger yet.
    let utc_offset = UtcOffset::current_local_offset().unwrap_or(UtcOffset::UTC);

    let args: Vec<_> = std::env::args_os().collect();
    if let Some(args) = multicall_check(&args, "cargo-flash") {
        cmd::cargo_flash::main(args);
        return Ok(());
    }
    if let Some(args) = multicall_check(&args, "cargo-embed") {
        cmd::cargo_embed::main(args, utc_offset);
        return Ok(());
    }

    // Parse the commandline options.
    let matches = Cli::parse_from(args);

    // Setup the probe lister, list all probes normally
    let lister = Lister::new();

    // the DAP server has special logging requirements. Run it before initializing logging,
    // so it can do its own special init.
    if let Subcommand::DapServer(cmd) = matches.subcommand {
        return cmd::dap_server::run(cmd, &lister, utc_offset);
    }

    let log_path = if let Some(location) = matches.log_file {
        Some(location)
    } else if matches.log_to_folder {
        let location =
            default_logfile_location().context("Unable to determine default log file location.")?;
        prune_logs(
            location
                .parent()
                .expect("A file parent directory. Please report this as a bug."),
        )?;
        Some(location)
    } else {
        None
    };

<<<<<<< HEAD
    let stdout_subscriber = tracing_subscriber::fmt::layer()
        .compact()
        .with_writer(std::io::stderr)
        .without_time()
        .with_filter(
            EnvFilter::builder()
                .with_default_directive(LevelFilter::ERROR.into())
                .from_env_lossy(),
        );

    let _append_guard = if let Some(ref log_path) = log_path {
        let log_file = File::create(log_path)?;

        let (file_appender, guard) = tracing_appender::non_blocking::NonBlockingBuilder::default()
            .lossy(false)
            .buffered_lines_limit(128 * 1024)
            .finish(log_file);

        let file_subscriber = tracing_subscriber::fmt::layer()
            .json()
            .with_file(true)
            .with_line_number(true)
            .with_span_events(FmtSpan::FULL)
            .with_writer(file_appender);

        tracing_subscriber::registry()
            .with(stdout_subscriber)
            .with(file_subscriber)
            .init();

        Some(guard)
    } else {
        tracing_subscriber::registry()
            .with(stdout_subscriber)
            .init();

        None
    };

    if let Some(ref log_path) = log_path {
        tracing::info!("Writing log to {:?}", log_path);
    }
=======
    let _logger_guard = setup_logging(log_path.as_deref(), None);
>>>>>>> 6d477212

    match matches.subcommand {
        Subcommand::DapServer { .. } => unreachable!(), // handled above.
        Subcommand::List(cmd) => cmd.run(&lister),
        Subcommand::Info(cmd) => cmd.run(&lister),
        Subcommand::Gdb(cmd) => cmd.run(&lister),
        Subcommand::Reset(cmd) => cmd.run(&lister),
        Subcommand::Debug(cmd) => cmd.run(&lister),
        Subcommand::Download(cmd) => cmd.run(&lister),
        Subcommand::Run(cmd) => cmd.run(&lister, true, utc_offset),
        Subcommand::Attach(cmd) => cmd.run(&lister, utc_offset),
        Subcommand::Erase(cmd) => cmd.run(&lister),
        Subcommand::Trace(cmd) => cmd.run(&lister),
        Subcommand::Itm(cmd) => cmd.run(&lister),
        Subcommand::Chip(cmd) => cmd.run(),
        Subcommand::Benchmark(cmd) => cmd.run(&lister),
        Subcommand::Profile(cmd) => cmd.run(&lister),
        Subcommand::Read(cmd) => cmd.run(&lister),
        Subcommand::Write(cmd) => cmd.run(&lister),
<<<<<<< HEAD
        Subcommand::Test(cmd) => cmd.run(&lister, true, utc_offset),
    };

    if let Some(ref log_path) = log_path {
        tracing::info!("Wrote log to {:?}", log_path);
=======
>>>>>>> 6d477212
    }
}<|MERGE_RESOLUTION|>--- conflicted
+++ resolved
@@ -288,52 +288,7 @@
         None
     };
 
-<<<<<<< HEAD
-    let stdout_subscriber = tracing_subscriber::fmt::layer()
-        .compact()
-        .with_writer(std::io::stderr)
-        .without_time()
-        .with_filter(
-            EnvFilter::builder()
-                .with_default_directive(LevelFilter::ERROR.into())
-                .from_env_lossy(),
-        );
-
-    let _append_guard = if let Some(ref log_path) = log_path {
-        let log_file = File::create(log_path)?;
-
-        let (file_appender, guard) = tracing_appender::non_blocking::NonBlockingBuilder::default()
-            .lossy(false)
-            .buffered_lines_limit(128 * 1024)
-            .finish(log_file);
-
-        let file_subscriber = tracing_subscriber::fmt::layer()
-            .json()
-            .with_file(true)
-            .with_line_number(true)
-            .with_span_events(FmtSpan::FULL)
-            .with_writer(file_appender);
-
-        tracing_subscriber::registry()
-            .with(stdout_subscriber)
-            .with(file_subscriber)
-            .init();
-
-        Some(guard)
-    } else {
-        tracing_subscriber::registry()
-            .with(stdout_subscriber)
-            .init();
-
-        None
-    };
-
-    if let Some(ref log_path) = log_path {
-        tracing::info!("Writing log to {:?}", log_path);
-    }
-=======
     let _logger_guard = setup_logging(log_path.as_deref(), None);
->>>>>>> 6d477212
 
     match matches.subcommand {
         Subcommand::DapServer { .. } => unreachable!(), // handled above.
@@ -353,13 +308,6 @@
         Subcommand::Profile(cmd) => cmd.run(&lister),
         Subcommand::Read(cmd) => cmd.run(&lister),
         Subcommand::Write(cmd) => cmd.run(&lister),
-<<<<<<< HEAD
         Subcommand::Test(cmd) => cmd.run(&lister, true, utc_offset),
-    };
-
-    if let Some(ref log_path) = log_path {
-        tracing::info!("Wrote log to {:?}", log_path);
-=======
->>>>>>> 6d477212
     }
 }